--- conflicted
+++ resolved
@@ -1,16 +1,12 @@
-<<<<<<< HEAD
 #! /bin/sh -e
-aclocal -I m4
-=======
-#!/bin/sh -e
+
 if [ "$(uname -s)" = "Darwin" ]; then
 	glibtoolize --force
 else
 	libtoolize --force
 fi
 
-aclocal
->>>>>>> f79828a8
+aclocal -I m4
 autoheader
 automake --gnu --add-missing
-autoconf+autoconf
