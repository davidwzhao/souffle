--- conflicted
+++ resolved
@@ -234,12 +234,8 @@
         const InterpreterContext& ctxt;
 
     public:
-<<<<<<< HEAD
         ConditionEvaluator(Interpreter &interp, const InterpreterContext& ctxt)
                 : interpreter(interp), ctxt(ctxt) {}
-=======
-        ConditionEvaluator(Interpreter& interp, const EvalContext& ctxt) : interpreter(interp), ctxt(ctxt) {}
->>>>>>> 5486f12b
 
         // -- connectors operators --
 
@@ -371,12 +367,8 @@
         InterpreterContext& ctxt;
 
     public:
-<<<<<<< HEAD
         OperationEvaluator(Interpreter& interp, InterpreterContext& ctxt)
                 : interpreter(interp), ctxt(ctxt) {}
-=======
-        OperationEvaluator(Interpreter& interp, EvalContext& ctxt) : interpreter(interp), ctxt(ctxt) {}
->>>>>>> 5486f12b
 
         // -- Operations -----------------------------
 
