/*
 * Souffle - A Datalog Compiler
 * Copyright (c) 2013, 2014, Oracle and/or its affiliates. All rights reserved
 * Licensed under the Universal Permissive License v 1.0 as shown at:
 * - https://opensource.org/licenses/UPL
 * - <souffle root>/licenses/SOUFFLE-UPL.txt
 */

/************************************************************************
 *
 * @file WriteStreamSQLite.h
 *
 ***********************************************************************/

#pragma once

#include "SymbolMask.h"
#include "SymbolTable.h"
#include "WriteStream.h"

#include <memory>
#include <sstream>
#include <string>
#include <unordered_map>

#include <sqlite3.h>

namespace souffle {

class WriteStreamSQLite : public WriteStream {
public:
    WriteStreamSQLite(const std::string& dbFilename, const std::string& relationName,
<<<<<<< HEAD
            const SymbolMask& symbolMask, const SymbolTable& symbolTable, const bool provenance)
            : WriteStream(provenance), dbFilename(dbFilename), relationName(relationName),
              symbolMask(symbolMask), symbolTable(symbolTable) {
=======
            const SymbolMask& symbolMask, const SymbolTable& symbolTable)
            : WriteStream(symbolMask, symbolTable), dbFilename(dbFilename), relationName(relationName) {
>>>>>>> 5fd84e72
        openDB();
        createTables();
        prepareStatements();
        //        executeSQL("BEGIN TRANSACTION", db);
        if (provenance) {
            arity = symbolMask.getArity() - 2;
        } else {
            arity = symbolMask.getArity();
        }
    }

    ~WriteStreamSQLite() override {
        sqlite3_finalize(insertStatement);
        sqlite3_finalize(symbolInsertStatement);
        sqlite3_finalize(symbolSelectStatement);
        sqlite3_close(db);
    }

protected:
    void writeNextTuple(const RamDomain* tuple) override {
        if (arity == 0) {
            return;
        }

        for (size_t i = 0; i < arity; i++) {
            int32_t value;
            if (symbolMask.isSymbol(i)) {
                value = getSymbolTableID(tuple[i]);
            } else {
                value = (int32_t)tuple[i];
            }
            if (sqlite3_bind_int(insertStatement, i + 1, value) != SQLITE_OK) {
                throwError("SQLite error in sqlite3_bind_text: ");
            }
        }
        if (sqlite3_step(insertStatement) != SQLITE_DONE) {
            throwError("SQLite error in sqlite3_step: ");
        }
        sqlite3_clear_bindings(insertStatement);
        sqlite3_reset(insertStatement);
    }

private:
    void executeSQL(const std::string& sql, sqlite3* db) {
        assert(db && "Database connection is closed");

        char* errorMessage = nullptr;
        /* Execute SQL statement */
        int rc = sqlite3_exec(db, sql.c_str(), nullptr, nullptr, &errorMessage);
        if (rc != SQLITE_OK) {
            std::stringstream error;
            error << "SQLite error in sqlite3_exec: " << sqlite3_errmsg(db) << "\n";
            error << "SQL error: " << errorMessage << "\n";
            error << "SQL: " << sql << "\n";
            sqlite3_free(errorMessage);
            throw std::invalid_argument(error.str());
        }
    }

    void throwError(std::string message) {
        std::stringstream error;
        error << message << sqlite3_errmsg(db) << "\n";
        throw std::invalid_argument(error.str());
    }

    uint64_t getSymbolTableIDFromDB(int index) {
        if (sqlite3_bind_text(symbolSelectStatement, 1, symbolTable.unsafeResolve(index), -1,
                    SQLITE_TRANSIENT) != SQLITE_OK) {
            throwError("SQLite error in sqlite3_bind_text: ");
        }
        if (sqlite3_step(symbolSelectStatement) != SQLITE_ROW) {
            throwError("SQLite error in sqlite3_step: ");
        }
        uint64_t rowid = sqlite3_column_int64(symbolSelectStatement, 0);
        sqlite3_clear_bindings(symbolSelectStatement);
        sqlite3_reset(symbolSelectStatement);
        return rowid;
    }
    uint64_t getSymbolTableID(int index) {
        if (dbSymbolTable.count(index) != 0) {
            return dbSymbolTable[index];
        }

        if (sqlite3_bind_text(symbolInsertStatement, 1, symbolTable.unsafeResolve(index), -1,
                    SQLITE_TRANSIENT) != SQLITE_OK) {
            throwError("SQLite error in sqlite3_bind_text: ");
        }
        // Either the insert succeeds and we have a new row id or it already exists and a select is needed.
        uint64_t rowid;
        if (sqlite3_step(symbolInsertStatement) != SQLITE_DONE) {
            // The symbol already exists so select it.
            rowid = getSymbolTableIDFromDB(index);
        } else {
            rowid = sqlite3_last_insert_rowid(db);
        }
        sqlite3_clear_bindings(symbolInsertStatement);
        sqlite3_reset(symbolInsertStatement);

        dbSymbolTable[index] = rowid;
        return rowid;
    }

    void openDB() {
        if (sqlite3_open(dbFilename.c_str(), &db) != SQLITE_OK) {
            throwError("SQLite error in sqlite3_open");
        }
        sqlite3_extended_result_codes(db, 1);
        executeSQL("PRAGMA synchronous = OFF", db);
        executeSQL("PRAGMA journal_mode = MEMORY", db);
    }

    void prepareStatements() {
        prepareInsertStatement();
        prepareSymbolInsertStatement();
        prepareSymbolSelectStatement();
    }
    void prepareSymbolInsertStatement() {
        std::stringstream insertSQL;
        insertSQL << "INSERT INTO " << symbolTableName;
        insertSQL << " VALUES(null,@V0);";
        const char* tail = nullptr;
        if (sqlite3_prepare_v2(db, insertSQL.str().c_str(), -1, &symbolInsertStatement, &tail) != SQLITE_OK) {
            throwError("SQLite error in sqlite3_prepare_v2: ");
        }
    }

    void prepareSymbolSelectStatement() {
        std::stringstream selectSQL;
        selectSQL << "SELECT id FROM " << symbolTableName;
        selectSQL << " WHERE symbol = @V0;";
        const char* tail = nullptr;
        if (sqlite3_prepare_v2(db, selectSQL.str().c_str(), -1, &symbolSelectStatement, &tail) != SQLITE_OK) {
            throwError("SQLite error in sqlite3_prepare_v2: ");
        }
    }

    void prepareInsertStatement() {
        std::stringstream insertSQL;
        insertSQL << "INSERT INTO _" << relationName << " VALUES ";
        insertSQL << "(@V0";
        for (unsigned int i = 1; i < arity; i++) {
            insertSQL << ",@V" << i;
        }
        insertSQL << ");";
        const char* tail = nullptr;
        if (sqlite3_prepare_v2(db, insertSQL.str().c_str(), -1, &insertStatement, &tail) != SQLITE_OK) {
            throwError("SQLite error in sqlite3_prepare_v2: ");
        }
    }

    void createTables() {
        createRelationTable();
        createRelationView();
        createSymbolTable();
    }

    void createRelationTable() {
        std::stringstream createTableText;
        createTableText << "CREATE TABLE IF NOT EXISTS '_" << relationName << "' (";
        if (arity > 0) {
            createTableText << "'0' INTEGER";
            for (unsigned int i = 1; i < arity; i++) {
                createTableText << ",'" << std::to_string(i) << "' ";
                createTableText << "INTEGER";
            }
        }
        createTableText << ");";
        executeSQL(createTableText.str(), db);
        executeSQL("DELETE FROM '_" + relationName + "';", db);
    }

    void createRelationView() {
        // Create view with symbol strings resolved
        std::stringstream createViewText;
        createViewText << "CREATE VIEW IF NOT EXISTS '" << relationName << "' AS ";
        std::stringstream projectionClause;
        std::stringstream fromClause;
        fromClause << "'_" << relationName << "'";
        std::stringstream whereClause;
        bool firstWhere = true;
        for (unsigned int i = 0; i < arity; i++) {
            std::string columnName = std::to_string(i);
            if (i != 0) {
                projectionClause << ",";
            }
            if (!symbolMask.isSymbol(i)) {
                projectionClause << "'_" << relationName << "'.'" << columnName << "'";
            } else {
                projectionClause << "'_symtab_" << columnName << "'.symbol AS '" << columnName << "'";
                fromClause << ",'" << symbolTableName << "' AS '_symtab_" << columnName << "'";
                if (!firstWhere) {
                    whereClause << " AND ";
                } else {
                    firstWhere = false;
                }
                whereClause << "'_" << relationName << "'.'" << columnName << "' = "
                            << "'_symtab_" << columnName << "'.id";
            }
        }
        createViewText << "SELECT " << projectionClause.str() << " FROM " << fromClause.str();
        if (!firstWhere) {
            createViewText << " WHERE " << whereClause.str();
        }
        createViewText << ";";
        executeSQL(createViewText.str(), db);
    }
    void createSymbolTable() {
        std::stringstream createTableText;
        createTableText << "CREATE TABLE IF NOT EXISTS '" << symbolTableName << "' ";
        createTableText << "(id INTEGER PRIMARY KEY, symbol TEXT UNIQUE);";
        executeSQL(createTableText.str(), db);
    }

    const std::string& dbFilename;
    const std::string& relationName;
    const std::string symbolTableName = "__SymbolTable";
<<<<<<< HEAD
    const SymbolMask& symbolMask;
    const SymbolTable& symbolTable;
    size_t arity;
=======
>>>>>>> 5fd84e72

    std::unordered_map<uint64_t, uint64_t> dbSymbolTable;
    sqlite3_stmt* insertStatement;
    sqlite3_stmt* symbolInsertStatement;
    sqlite3_stmt* symbolSelectStatement;
    sqlite3* db;
};

class WriteSQLiteFactory : public WriteStreamFactory {
public:
    std::unique_ptr<WriteStream> getWriter(const SymbolMask& symbolMask, const SymbolTable& symbolTable,
            const IODirectives& ioDirectives, const bool provenance) override {
        std::string dbName = ioDirectives.get("dbname");
        std::string relationName = ioDirectives.getRelationName();
        return std::unique_ptr<WriteStreamSQLite>(
                new WriteStreamSQLite(dbName, relationName, symbolMask, symbolTable, provenance));
    }
    const std::string& getName() const override {
        static const std::string name = "sqlite";
        return name;
    }
    ~WriteSQLiteFactory() override = default;
};

} /* namespace souffle */<|MERGE_RESOLUTION|>--- conflicted
+++ resolved
@@ -30,14 +30,8 @@
 class WriteStreamSQLite : public WriteStream {
 public:
     WriteStreamSQLite(const std::string& dbFilename, const std::string& relationName,
-<<<<<<< HEAD
             const SymbolMask& symbolMask, const SymbolTable& symbolTable, const bool provenance)
-            : WriteStream(provenance), dbFilename(dbFilename), relationName(relationName),
-              symbolMask(symbolMask), symbolTable(symbolTable) {
-=======
-            const SymbolMask& symbolMask, const SymbolTable& symbolTable)
-            : WriteStream(symbolMask, symbolTable), dbFilename(dbFilename), relationName(relationName) {
->>>>>>> 5fd84e72
+            : WriteStream(symbolMask, symbolTable, provenance), dbFilename(dbFilename), relationName(relationName) {
         openDB();
         createTables();
         prepareStatements();
@@ -254,12 +248,7 @@
     const std::string& dbFilename;
     const std::string& relationName;
     const std::string symbolTableName = "__SymbolTable";
-<<<<<<< HEAD
-    const SymbolMask& symbolMask;
-    const SymbolTable& symbolTable;
     size_t arity;
-=======
->>>>>>> 5fd84e72
 
     std::unordered_map<uint64_t, uint64_t> dbSymbolTable;
     sqlite3_stmt* insertStatement;
