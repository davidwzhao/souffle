--- conflicted
+++ resolved
@@ -73,17 +73,13 @@
         return toPtrVector(ios);
     }
 
-<<<<<<< HEAD
-    /** Return pragma directives */
-=======
-    /** add IO directive */
+    /** Add I/O directive */
     void addIO(Own<AstIO> directive) {
         assert(directive && "NULL IO directive");
         ios.push_back(std::move(directive));
     }
 
-    /** get pragma directives */
->>>>>>> 17046986
+    /** Return pragma directives */
     const VecOwn<AstPragma>& getPragmaDirectives() const {
         return pragmaDirectives;
     }
@@ -276,17 +272,7 @@
         types.push_back(std::move(type));
     }
 
-<<<<<<< HEAD
-    /** Add I/O directive */
-    void addIO(Own<AstIO> directive) {
-        assert(directive && "NULL IO directive");
-        ios.push_back(std::move(directive));
-    }
-
     /** Add a pragma */
-=======
-    /** add a pragma */
->>>>>>> 17046986
     void addPragma(Own<AstPragma> pragma) {
         assert(pragma && "NULL IO directive");
         pragmaDirectives.push_back(std::move(pragma));
