/*
 * Souffle - A Datalog Compiler
 * Copyright (c) 2013, 2014, Oracle and/or its affiliates. All rights reserved
 * Licensed under the Universal Permissive License v 1.0 as shown at:
 * - https://opensource.org/licenses/UPL
 * - <souffle root>/licenses/SOUFFLE-UPL.txt
 */

/************************************************************************
 *
 * @file IOSystem.h
 *
 ***********************************************************************/

#pragma once

#include "IODirectives.h"
#include "RamPrimitiveTypes.h"
#include "ReadStream.h"
#include "ReadStreamCSV.h"
#include "SymbolTable.h"
#include "WriteStream.h"
#include "WriteStreamCSV.h"

#ifdef USE_SQLITE
#include "ReadStreamSQLite.h"
#include "WriteStreamSQLite.h"
#endif

#include <map>
#include <memory>
#include <string>

namespace souffle {

class IOSystem {
public:
    static IOSystem& getInstance() {
        static IOSystem singleton;
        return singleton;
    }

    void registerWriteStreamFactory(const std::shared_ptr<WriteStreamFactory>& factory) {
        outputFactories[factory->getName()] = factory;
    }

    void registerReadStreamFactory(const std::shared_ptr<ReadStreamFactory>& factory) {
        inputFactories[factory->getName()] = factory;
    }

    /**
     * Return a new WriteStream
     */
<<<<<<< HEAD
    std::unique_ptr<WriteStream> getWriter(const std::vector<RamPrimitiveType>& symbolMask,
            const SymbolTable& symbolTable, const IODirectives& ioDirectives, const bool provenance,
            const size_t numberOfHeights) const {
=======
    std::unique_ptr<WriteStream> getWriter(const std::vector<bool>& symbolMask,
            const SymbolTable& symbolTable, const IODirectives& ioDirectives,
            const size_t auxiliaryArity) const {
>>>>>>> 20b1c7ae
        std::string ioType = ioDirectives.getIOType();
        if (outputFactories.count(ioType) == 0) {
            throw std::invalid_argument("Requested output type <" + ioType + "> is not supported.");
        }
        return outputFactories.at(ioType)->getWriter(symbolMask, symbolTable, ioDirectives, auxiliaryArity);
    }
    /**
     * Return a new ReadStream
     */
<<<<<<< HEAD
    std::unique_ptr<ReadStream> getReader(const std::vector<RamPrimitiveType>& symbolMask,
            SymbolTable& symbolTable, const IODirectives& ioDirectives, const bool provenance,
            const size_t numberOfHeights) const {
=======
    std::unique_ptr<ReadStream> getReader(const std::vector<bool>& symbolMask, SymbolTable& symbolTable,
            const IODirectives& ioDirectives, const size_t auxiliaryArity) const {
>>>>>>> 20b1c7ae
        std::string ioType = ioDirectives.getIOType();
        if (inputFactories.count(ioType) == 0) {
            throw std::invalid_argument("Requested input type <" + ioType + "> is not supported.");
        }
        return inputFactories.at(ioType)->getReader(symbolMask, symbolTable, ioDirectives, auxiliaryArity);
    }
    ~IOSystem() = default;

private:
    IOSystem() {
        registerReadStreamFactory(std::make_shared<ReadFileCSVFactory>());
        registerReadStreamFactory(std::make_shared<ReadCinCSVFactory>());
        registerWriteStreamFactory(std::make_shared<WriteFileCSVFactory>());
        registerWriteStreamFactory(std::make_shared<WriteCoutCSVFactory>());
        registerWriteStreamFactory(std::make_shared<WriteCoutPrintSizeFactory>());
#ifdef USE_SQLITE
        registerReadStreamFactory(std::make_shared<ReadSQLiteFactory>());
        registerWriteStreamFactory(std::make_shared<WriteSQLiteFactory>());
#endif
    };
    std::map<std::string, std::shared_ptr<WriteStreamFactory>> outputFactories;
    std::map<std::string, std::shared_ptr<ReadStreamFactory>> inputFactories;
};

} /* namespace souffle */<|MERGE_RESOLUTION|>--- conflicted
+++ resolved
@@ -51,15 +51,9 @@
     /**
      * Return a new WriteStream
      */
-<<<<<<< HEAD
     std::unique_ptr<WriteStream> getWriter(const std::vector<RamPrimitiveType>& symbolMask,
-            const SymbolTable& symbolTable, const IODirectives& ioDirectives, const bool provenance,
-            const size_t numberOfHeights) const {
-=======
-    std::unique_ptr<WriteStream> getWriter(const std::vector<bool>& symbolMask,
             const SymbolTable& symbolTable, const IODirectives& ioDirectives,
             const size_t auxiliaryArity) const {
->>>>>>> 20b1c7ae
         std::string ioType = ioDirectives.getIOType();
         if (outputFactories.count(ioType) == 0) {
             throw std::invalid_argument("Requested output type <" + ioType + "> is not supported.");
@@ -69,14 +63,8 @@
     /**
      * Return a new ReadStream
      */
-<<<<<<< HEAD
     std::unique_ptr<ReadStream> getReader(const std::vector<RamPrimitiveType>& symbolMask,
-            SymbolTable& symbolTable, const IODirectives& ioDirectives, const bool provenance,
-            const size_t numberOfHeights) const {
-=======
-    std::unique_ptr<ReadStream> getReader(const std::vector<bool>& symbolMask, SymbolTable& symbolTable,
-            const IODirectives& ioDirectives, const size_t auxiliaryArity) const {
->>>>>>> 20b1c7ae
+            SymbolTable& symbolTable, const IODirectives& ioDirectives, const size_t auxiliaryArity) const {
         std::string ioType = ioDirectives.getIOType();
         if (inputFactories.count(ioType) == 0) {
             throw std::invalid_argument("Requested input type <" + ioType + "> is not supported.");
