--- conflicted
+++ resolved
@@ -839,20 +839,12 @@
                 // Obtain the orderSet for this relation
                 const MinIndexSelection& orderSet = isa->getIndexes(*(relNameToNode.find(relName)->second));
 
-<<<<<<< HEAD
-                // TODO (sarah) fix for extended height instrumentation
-                if (code[ip + 3] == LVM_EQREL) {
-                    res = std::make_unique<LVMEqRelation>(arity, 1, &orderSet, relName);
-                } else {
-                    res = std::make_unique<LVMRelation>(arity, 1, &orderSet, relName);
-=======
                 if (arity == 0) {
                     res = std::make_unique<LVMNullaryRelation>(relName, attributeTypes);
                 } else if (code[ip + 3] == LVM_EQREL) {
-                    res = std::make_unique<LVMEqRelation>(arity, &orderSet, relName, attributeTypes);
+                    res = std::make_unique<LVMEqRelation>(arity, 1, &orderSet, relName, attributeTypes); //TODO (sarah) fix for extended provenance
                 } else {
-                    res = std::make_unique<LVMIndirectRelation>(arity, &orderSet, relName, attributeTypes);
->>>>>>> 1ac31099
+                    res = std::make_unique<LVMIndirectRelation>(arity, 1, &orderSet, relName, attributeTypes); //TODO (sarah) fix for extended provenance
                 }
 
                 res->setLevel(level);
