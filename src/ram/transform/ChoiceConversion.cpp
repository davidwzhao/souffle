/*
 * Souffle - A Datalog Compiler
 * Copyright (c) 2018, The Souffle Developers. All rights reserved
 * Licensed under the Universal Permissive License v 1.0 as shown at:
 * - https://opensource.org/licenses/UPL
 * - <souffle root>/licenses/SOUFFLE-UPL.txt
 */

/************************************************************************
 *
 * @file ChoiceConversion.cpp
 *
 ***********************************************************************/

#include "ram/transform/ChoiceConversion.h"
#include "ram/Condition.h"
#include "ram/Expression.h"
#include "ram/Node.h"
#include "ram/Operation.h"
#include "ram/Program.h"
#include "ram/Relation.h"
#include "ram/Statement.h"
#include "ram/Visitor.h"
#include "souffle/utility/MiscUtil.h"
#include <algorithm>
#include <functional>
#include <utility>
#include <vector>

namespace souffle::ram::transform {

Own<Operation> ChoiceConversionTransformer::rewriteScan(const Scan* scan) {
    bool transformTuple = false;

    // Check that Filter follows the Scan in the loop nest
    if (const auto* filter = dynamic_cast<const Filter*>(&scan->getOperation())) {
        // Check that the Filter uses the identifier in the Scan
        if (rla->getLevel(&filter->getCondition()) == scan->getTupleId()) {
            transformTuple = true;

            // Check that the filter is not referred to after
            const auto* nextNode = dynamic_cast<const Node*>(&filter->getOperation());

            visitDepthFirst(*nextNode, [&](const TupleElement& element) {
                if (element.getTupleId() == scan->getTupleId()) {
                    transformTuple = false;
                }
            });
        }
    }

    // Convert the Scan/If pair into a Choice
    if (transformTuple) {
        VecOwn<Expression> newValues;
        const auto* filter = dynamic_cast<const Filter*>(&scan->getOperation());
        const int identifier = scan->getTupleId();

<<<<<<< HEAD
        return mk<RamChoice>(mk<RamRelationReference>(&scan->getRelation()), identifier,
                souffle::clone(&filter->getCondition()), souffle::clone(&filter->getOperation()),
=======
        return mk<Choice>(mk<RelationReference>(&scan->getRelation()), identifier,
                souffle::clone(&filter->getCondition()), souffle::clone(&scan->getOperation()),
>>>>>>> 764c6d27
                scan->getProfileText());
    }
    return nullptr;
}

Own<Operation> ChoiceConversionTransformer::rewriteIndexScan(const IndexScan* indexScan) {
    bool transformTuple = false;

    // Check that Filter follows the IndexScan in the loop nest
    if (const auto* filter = dynamic_cast<const Filter*>(&indexScan->getOperation())) {
        // Check that the Filter uses the identifier in the IndexScan
        if (rla->getLevel(&filter->getCondition()) == indexScan->getTupleId()) {
            transformTuple = true;

            // Check that the filter is not referred to after
            const auto* nextNode = dynamic_cast<const Node*>(&filter->getOperation());

            visitDepthFirst(*nextNode, [&](const TupleElement& element) {
                if (element.getTupleId() == indexScan->getTupleId()) {
                    transformTuple = false;
                }
            });
        }
    }

    // Convert the IndexScan/If pair into an IndexChoice
    if (transformTuple) {
        RamPattern newValues;
        const auto* filter = dynamic_cast<const Filter*>(&indexScan->getOperation());
        const int identifier = indexScan->getTupleId();
        const Relation& rel = indexScan->getRelation();

        for (auto& cur : indexScan->getRangePattern().first) {
            Expression* val = nullptr;
            if (cur != nullptr) {
                val = cur->clone();
            }
            newValues.first.emplace_back(val);
        }
        for (auto& cur : indexScan->getRangePattern().second) {
            Expression* val = nullptr;
            if (cur != nullptr) {
                val = cur->clone();
            }
            newValues.second.emplace_back(val);
        }

        return mk<IndexChoice>(mk<RelationReference>(&rel), identifier,
                souffle::clone(&filter->getCondition()), std::move(newValues),
                souffle::clone(&filter->getOperation()), indexScan->getProfileText());
    }
    return nullptr;
}

bool ChoiceConversionTransformer::convertScans(Program& program) {
    bool changed = false;
    visitDepthFirst(program, [&](const Query& query) {
        std::function<Own<Node>(Own<Node>)> scanRewriter = [&](Own<Node> node) -> Own<Node> {
            if (const Scan* scan = dynamic_cast<Scan*>(node.get())) {
                if (Own<Operation> op = rewriteScan(scan)) {
                    changed = true;
                    node = std::move(op);
                }
            } else if (const IndexScan* indexScan = dynamic_cast<IndexScan*>(node.get())) {
                if (Own<Operation> op = rewriteIndexScan(indexScan)) {
                    changed = true;
                    node = std::move(op);
                }
            }
            node->apply(makeLambdaRamMapper(scanRewriter));

            return node;
        };
        const_cast<Query*>(&query)->apply(makeLambdaRamMapper(scanRewriter));
    });

    return changed;
}

}  // namespace souffle::ram::transform<|MERGE_RESOLUTION|>--- conflicted
+++ resolved
@@ -55,13 +55,8 @@
         const auto* filter = dynamic_cast<const Filter*>(&scan->getOperation());
         const int identifier = scan->getTupleId();
 
-<<<<<<< HEAD
-        return mk<RamChoice>(mk<RamRelationReference>(&scan->getRelation()), identifier,
+        return mk<Choice>(mk<RelationReference>(&scan->getRelation()), identifier,
                 souffle::clone(&filter->getCondition()), souffle::clone(&filter->getOperation()),
-=======
-        return mk<Choice>(mk<RelationReference>(&scan->getRelation()), identifier,
-                souffle::clone(&filter->getCondition()), souffle::clone(&scan->getOperation()),
->>>>>>> 764c6d27
                 scan->getProfileText());
     }
     return nullptr;
