/*
 * Souffle - A Datalog Compiler
 * Copyright (c) 2013, Oracle and/or its affiliates. All rights reserved
 * Licensed under the Universal Permissive License v 1.0 as shown at:
 * - https://opensource.org/licenses/UPL
 * - <souffle root>/licenses/SOUFFLE-UPL.txt
 */

/************************************************************************
 *
 * @file AstArgument.h
 *
 * Define the classes Argument, Variable, and Constant to represent
 * variables and constants in literals. Variable and Constant are
 * sub-classes of class argument.
 *
 ***********************************************************************/

#pragma once

#include "AstNode.h"
#include "AstType.h"
#include "AstTypes.h"
#include "FunctorOps.h"
#include "SymbolTable.h"
#include "Util.h"
#include <cassert>
#include <cstddef>
#include <memory>
#include <ostream>
#include <string>
#include <utility>
#include <vector>

namespace souffle {

/* Forward declarations */
class AstLiteral;

/**
 * Intermediate representation of an argument
 */
class AstArgument : public AstNode {
public:
    ~AstArgument() override = default;

    /** Obtains a list of all embedded child nodes */
    std::vector<const AstNode*> getChildNodes() const override {
        return std::vector<const AstNode*>();  // type is just cached, not essential
    }

    /** Create clone */
    AstArgument* clone() const override = 0;
};

/**
 * Subclass of Argument that represents a named variable
 */
class AstVariable : public AstArgument {
public:
    AstVariable(std::string n) : AstArgument(), name(std::move(n)) {}

    /** Updates this variable name */
    void setName(const std::string& name) {
        this->name = name;
    }

    /** @return Variable name */
    const std::string& getName() const {
        return name;
    }

    /** Print argument to the given output stream */
    void print(std::ostream& os) const override {
        os << name;
    }

    /** Creates a clone of this AST sub-structure */
    AstVariable* clone() const override {
        AstVariable* res = new AstVariable(name);
        res->setSrcLoc(getSrcLoc());
        return res;
    }

    /** Mutates this node */
    void apply(const AstNodeMapper& /*mapper*/) override {
        // no sub-nodes to consider
    }

protected:
    /** Variable name */
    std::string name;

    /** Implements the node comparison for this node type */
    bool equal(const AstNode& node) const override {
        assert(nullptr != dynamic_cast<const AstVariable*>(&node));
        const auto& other = static_cast<const AstVariable&>(node);
        return name == other.name;
    }
};

/**
 * Subclass of Argument that represents an unnamed variable
 */
class AstUnnamedVariable : public AstArgument {
public:
    AstUnnamedVariable() : AstArgument() {}

    /** Print argument to the given output stream */
    void print(std::ostream& os) const override {
        os << "_";
    }

    /** Creates a clone of this AST sub-structure */
    AstUnnamedVariable* clone() const override {
        auto* res = new AstUnnamedVariable();
        res->setSrcLoc(getSrcLoc());
        return res;
    }

    /** Mutates this node */
    void apply(const AstNodeMapper& /*mapper*/) override {
        // no sub-nodes to consider
    }

protected:
    /** Implements the node comparison for this node type */
    bool equal(const AstNode& node) const override {
        assert(nullptr != dynamic_cast<const AstUnnamedVariable*>(&node));
        return true;
    }
};

/**
 * Subclass of Argument that represents a counter (for projections only)
 */
class AstCounter : public AstArgument {
public:
    AstCounter() : AstArgument() {}

    /** Print argument to the given output stream */
    void print(std::ostream& os) const override {
        os << "$";
    }

    /** Creates a clone of this AST sub-structure */
    AstCounter* clone() const override {
        auto* res = new AstCounter();
        res->setSrcLoc(getSrcLoc());
        return res;
    }

    /** Mutates this node */
    void apply(const AstNodeMapper& /*mapper*/) override {
        // no sub-nodes to consider within constants
    }

protected:
    /** Implements the node comparison for this node type */
    bool equal(const AstNode& node) const override {
        assert(nullptr != dynamic_cast<const AstCounter*>(&node));
        return true;
    }
};

/**
 * Subclass of Argument that represents a datalog constant value
 */
class AstConstant : public AstArgument {
public:
    AstConstant(AstDomain i) : AstArgument(), idx(i) {}

    /** @return Return the index of this constant in the SymbolTable */
    AstDomain getIndex() const {
        return idx;
    }

    /** Mutates this node */
    void apply(const AstNodeMapper& /*mapper*/) override {
        // no sub-nodes to consider within constants
    }

protected:
    /** Index of this Constant in the SymbolTable */
    AstDomain idx;

    /** Implements the node comparison for this node type */
    bool equal(const AstNode& node) const override {
        assert(nullptr != dynamic_cast<const AstConstant*>(&node));
        const auto& other = static_cast<const AstConstant&>(node);
        return idx == other.idx;
    }
};

/**
 * Subclass of Argument that represents a datalog constant value
 */
class AstStringConstant : public AstConstant {
public:
    AstStringConstant(SymbolTable& symTable, const std::string& c)
            : AstConstant(symTable.lookup(c)), symTable(symTable) {}

    /** @return String representation of this Constant */
    const std::string& getConstant() const {
        return symTable.resolve(getIndex());
    }

    /**  Print argument to the given output stream */
    void print(std::ostream& os) const override {
        os << "\"" << getConstant() << "\"";
    }

    /** Creates a clone of this AST sub-structure */
    AstStringConstant* clone() const override {
        auto* res = new AstStringConstant(symTable, getIndex());
        res->setSrcLoc(getSrcLoc());
        return res;
    }

private:
    SymbolTable& symTable;
    AstStringConstant(SymbolTable& symTable, size_t index) : AstConstant(index), symTable(symTable) {}
};

/**
 * Subclass of Argument that represents a datalog constant value
 */
class AstNumberConstant : public AstConstant {
public:
    AstNumberConstant(AstDomain num) : AstConstant(num) {}

    /**  Print argument to the given output stream */
    void print(std::ostream& os) const override {
        os << idx;
    }

    /** Creates a clone of this AST sub-structure */
    AstNumberConstant* clone() const override {
        auto* res = new AstNumberConstant(getIndex());
        res->setSrcLoc(getSrcLoc());
        return res;
    }
};

/**
 * Subclass of AstConstant that represents a null-constant (no record)
 */
class AstNullConstant : public AstConstant {
public:
    AstNullConstant() : AstConstant(0) {}

    /**  Print argument to the given output stream */
    void print(std::ostream& os) const override {
        os << '-';
    }

    /** Creates a clone of this AST sub-structure */
    AstNullConstant* clone() const override {
        auto* res = new AstNullConstant();
        res->setSrcLoc(getSrcLoc());
        return res;
    }
};

/**
 * A common base class for AST functors
 */
// TODO (azreika): consider pushing some common Intr/Extr functor functionality here
class AstFunctor : public AstArgument {};

/**
 * Subclass of AstFunctor that represents an intrinsic (built-in) functor
 */
class AstIntrinsicFunctor : public AstFunctor {
public:
    template <typename... Operands>
    AstIntrinsicFunctor(FunctorOp function, Operands... operands) : function(function) {
        std::unique_ptr<AstArgument> tmp[] = {std::move(operands)...};
        for (auto& cur : tmp) {
            args.push_back(std::move(cur));
        }

        // TODO (#761): eventually allow non-fixed functor arity
        assert(getFunctorOpArity(function) == args.size() && "invalid number of arguments for functor");
    }

    AstIntrinsicFunctor(FunctorOp function, std::vector<std::unique_ptr<AstArgument>> operands)
            : function(function), args(std::move(operands)){};

    AstArgument* getArg(size_t idx) const {
        assert(idx >= 0 && idx < args.size() && "wrong argument");
        return args[idx].get();
    }

    FunctorOp getFunction() const {
        return function;
    }

    size_t getArity() const {
        return args.size();
    }

    std::vector<AstArgument*> getArguments() const {
        return toPtrVector(args);
    }

    void setArg(size_t idx, std::unique_ptr<AstArgument> arg) {
        assert(idx >= 0 && idx < args.size() && "wrong argument");
        args[idx] = std::move(arg);
    }

    /** Check if the return value of this functor is a number type. */
    bool isNumerical() const {
        return isNumericFunctorOp(function);
    }

    /** Check if the return value of this functor is a symbol type. */
    bool isSymbolic() const {
        return isSymbolicFunctorOp(function);
    }

    /** Check if the argument of this functor is a number type. */
    bool acceptsNumbers(size_t arg) const {
        return functorOpAcceptsNumbers(arg, function);
    }

    /** Check if the argument of this functor is a symbol type. */
    bool acceptsSymbols(size_t arg) const {
        return functorOpAcceptsSymbols(arg, function);
    }

    /** Print argument to the given output stream */
    void print(std::ostream& os) const override {
        if (isInfixFunctorOp(function)) {
            os << "(";
            os << join(args, getSymbolForFunctorOp(function), print_deref<std::unique_ptr<AstArgument>>());
            os << ")";
        } else {
            os << getSymbolForFunctorOp(function);
            os << "(";
            os << join(args, ",", print_deref<std::unique_ptr<AstArgument>>());
            os << ")";
        }
    }

    /** Clone this node */
    AstIntrinsicFunctor* clone() const override {
        std::vector<std::unique_ptr<AstArgument>> argsCopy;
        for (auto& arg : args) {
            argsCopy.emplace_back(arg->clone());
        }
        auto res = new AstIntrinsicFunctor(function, std::move(argsCopy));
        res->setSrcLoc(getSrcLoc());
        return res;
    }

    /** Mutates this node */
    void apply(const AstNodeMapper& map) override {
        for (auto& arg : args) {
            arg = map(std::move(arg));
        }
    }

    /** Obtains a list of all embedded child nodes */
    std::vector<const AstNode*> getChildNodes() const override {
        auto res = AstArgument::getChildNodes();
        for (auto& arg : args) {
            res.push_back(arg.get());
        }
        return res;
    }

protected:
    FunctorOp function;
    std::vector<std::unique_ptr<AstArgument>> args;

    /** Implements the node comparison for this node type */
    bool equal(const AstNode& node) const override {
        assert(nullptr != dynamic_cast<const AstIntrinsicFunctor*>(&node));
        const auto& other = static_cast<const AstIntrinsicFunctor&>(node);
        return function == other.function && equal_targets(args, other.args);
    }
};

/**
 * Subclass of AstFunctor that represents an extrinsic (user-defined) functor
 */
class AstUserDefinedFunctor : public AstFunctor {
public:
    AstUserDefinedFunctor() = default;

    AstUserDefinedFunctor(std::string name) : name(std::move(name)) {}

    ~AstUserDefinedFunctor() override = default;

    /** get name */
    const std::string& getName() const {
        return name;
    }

    /** set name */
    void setName(const std::string& n) {
        name = n;
    }

    /** get argument */
    const AstArgument* getArg(size_t idx) const {
        assert(idx >= 0 && idx < args.size() && "argument index out of bounds");
        return args[idx].get();
    }

    /** get number of arguments */
    size_t getArgCount() const {
        return args.size();
    }

    /** get arguments */
    std::vector<AstArgument*> getArguments() const {
        return toPtrVector(args);
    }

    /** add argument to argument list */
    void add(std::unique_ptr<AstArgument> arg) {
        args.push_back(std::move(arg));
    }

    /** print user-defined functor */
    void print(std::ostream& os) const override {
        os << '@' << name << "(" << join(args, ",", print_deref<std::unique_ptr<AstArgument>>()) << ")";
    }

    /** Create clone */
    AstUserDefinedFunctor* clone() const override {
        auto res = new AstUserDefinedFunctor();
        for (auto& cur : args) {
            res->args.emplace_back(cur->clone());
        }
        res->setSrcLoc(getSrcLoc());
        res->setName(getName());
        return res;
    }

    /** Mutates this node */
    void apply(const AstNodeMapper& map) override {
        for (auto& arg : args) {
            arg = map(std::move(arg));
        }
    }

    /** Obtains a list of all embedded child nodes */
    std::vector<const AstNode*> getChildNodes() const override {
        auto res = AstArgument::getChildNodes();
        for (auto& cur : args) {
            res.push_back(cur.get());
        }
        return res;
    }

protected:
    /** name of user-defined functor */
    std::string name;

    /** arguments of user-defined functor */
    std::vector<std::unique_ptr<AstArgument>> args;

    /** Implements the node comparison for this node type */
    bool equal(const AstNode& node) const override {
        assert(nullptr != dynamic_cast<const AstUserDefinedFunctor*>(&node));
        const auto& other = static_cast<const AstUserDefinedFunctor&>(node);
        return name == other.name && equal_targets(args, other.args);
    }
};

/**
 * An argument that takes a list of values and combines them into a
 * new record.
 */
class AstRecordInit : public AstArgument {
public:
    AstRecordInit() = default;

    ~AstRecordInit() override = default;

    void add(std::unique_ptr<AstArgument> arg) {
        args.push_back(std::move(arg));
    }

    std::vector<AstArgument*> getArguments() const {
        return toPtrVector(args);
    }

    void print(std::ostream& os) const override {
        os << "[" << join(args, ",", print_deref<std::unique_ptr<AstArgument>>()) << "]";
    }

    /** Creates a clone of this AST sub-structure */
    AstRecordInit* clone() const override {
        auto res = new AstRecordInit();
        for (auto& cur : args) {
            res->args.emplace_back(cur->clone());
        }
        res->setSrcLoc(getSrcLoc());
        return res;
    }

    /** Mutates this node */
    void apply(const AstNodeMapper& map) override {
        for (auto& arg : args) {
            arg = map(std::move(arg));
        }
    }

    /** Obtains a list of all embedded child nodes */
    std::vector<const AstNode*> getChildNodes() const override {
        auto res = AstArgument::getChildNodes();
        for (auto& cur : args) {
            res.push_back(cur.get());
        }
        return res;
    }

protected:
    /** The list of components to be aggregated into a record */
    std::vector<std::unique_ptr<AstArgument>> args;

    /** Implements the node comparison for this node type */
    bool equal(const AstNode& node) const override {
        assert(nullptr != dynamic_cast<const AstRecordInit*>(&node));
        const auto& other = static_cast<const AstRecordInit&>(node);
        return equal_targets(args, other.args);
    }
};

/**
 * An argument capable of casting a value of one type into another.
 */
class AstTypeCast : public AstArgument {
<<<<<<< HEAD
public:
    AstTypeCast(std::unique_ptr<AstArgument> value, AstTypeIdentifier type)
=======
    /** The value to be casted */
    std::unique_ptr<AstArgument> value;

    /** The target type name */
    AstTypeIdentifier type;

public:
    AstTypeCast(std::unique_ptr<AstArgument> value, const AstTypeIdentifier& type)
>>>>>>> 62e2b23d
            : value(std::move(value)), type(type) {}

    void print(std::ostream& os) const override {
        os << "as(" << *value << "," << type << ")";
    }

    AstArgument* getValue() const {
        return value.get();
    }

    const AstTypeIdentifier& getType() const {
        return type;
    }

    void setType(const AstTypeIdentifier& type) {
        this->type = type;
    }

    /** Obtains a list of all embedded child nodes */
    std::vector<const AstNode*> getChildNodes() const override {
        auto res = AstArgument::getChildNodes();
        res.push_back(value.get());
        return res;
    }

    /** Creates a clone of this AST sub-structure */
    AstTypeCast* clone() const override {
        auto res = new AstTypeCast(std::unique_ptr<AstArgument>(value->clone()), type);
        res->setSrcLoc(getSrcLoc());
        return res;
    }

    /** Mutates this node */
    void apply(const AstNodeMapper& map) override {
        value = map(std::move(value));
    }

protected:
    /** The value to be casted */
    std::unique_ptr<AstArgument> value;

    /** The target type name */
    AstTypeIdentifier type;

    /** Implements the node comparison for this node type */
    bool equal(const AstNode& node) const override {
        assert(nullptr != dynamic_cast<const AstTypeCast*>(&node));
        const auto& other = static_cast<const AstTypeCast&>(node);
        return type == other.type && *value == *other.value;
    }
};

/**
 * An argument aggregating a value from a sub-query.
 */
class AstAggregator : public AstArgument {
public:
    /**
     * The kind of utilised aggregation operator.
     * Note: lower-case is utilized due to a collision with
     *  constants in the parser.
     */
    enum Op { min, max, count, sum };

    /** Creates a new aggregation node */
    AstAggregator(Op fun) : fun(fun), expr(nullptr) {}

    /** Destructor */
    ~AstAggregator() override = default;

    // -- getters and setters --

    Op getOperator() const {
        return fun;
    }

    void setTargetExpression(std::unique_ptr<AstArgument> arg) {
        expr = std::move(arg);
    }

    const AstArgument* getTargetExpression() const {
        return expr.get();
    }

    std::vector<AstLiteral*> getBodyLiterals() const {
        return toPtrVector(body);
    }

    void clearBodyLiterals() {
        body.clear();
    }

    void addBodyLiteral(std::unique_ptr<AstLiteral> lit) {
        body.push_back(std::move(lit));
    }

    // -- others --

    /** Prints this instance in a parse-able format */
    void print(std::ostream& os) const override;

    /** Obtains a list of all embedded child nodes */
    std::vector<const AstNode*> getChildNodes() const override;

    /** Creates a clone of this AST sub-structure */
    AstAggregator* clone() const override;

    /** Mutates this node */
    void apply(const AstNodeMapper& map) override {
        if (expr) {
            expr = map(std::move(expr));
        }
        for (auto& cur : body) {
            cur = map(std::move(cur));
        }
    }

protected:
    /** Implements the node comparison for this node type */
    bool equal(const AstNode& node) const override {
        assert(nullptr != dynamic_cast<const AstAggregator*>(&node));
        const auto& other = static_cast<const AstAggregator&>(node);
        return fun == other.fun && equal_ptr(expr, other.expr) && equal_targets(body, other.body);
    }

private:
    /** The aggregation operator of this aggregation step */
    Op fun;

    /** The expression to be aggregated */
    std::unique_ptr<AstArgument> expr;

    /** A list of body-literals forming a sub-query which's result is projected and aggregated */
    std::vector<std::unique_ptr<AstLiteral>> body;
};

/**
 * An argument taking its value from an argument of a RAM subroutine
 */
class AstSubroutineArgument : public AstArgument {
public:
    AstSubroutineArgument(size_t n) : AstArgument(), number(n) {}

    /** Return argument number */
    size_t getNumber() const {
        return number;
    }

    /** Print argument to the given output stream */
    void print(std::ostream& os) const override {
        os << "arg_" << number;
    }

    /** Creates a clone of this AST sub-structure */
    AstSubroutineArgument* clone() const override {
        auto* res = new AstSubroutineArgument(number);
        res->setSrcLoc(getSrcLoc());
        return res;
    }

    /** Mutates this node */
    void apply(const AstNodeMapper& /*mapper*/) override {
        // no sub-nodes to consider
    }

protected:
    /** Implements the node comparison for this node type */
    bool equal(const AstNode& node) const override {
        assert(nullptr != dynamic_cast<const AstSubroutineArgument*>(&node));
        const auto& other = static_cast<const AstSubroutineArgument&>(node);
        return number == other.number;
    }

private:
    /** Index of argument in argument list*/
    size_t number;
};

}  // end of namespace souffle<|MERGE_RESOLUTION|>--- conflicted
+++ resolved
@@ -535,19 +535,8 @@
  * An argument capable of casting a value of one type into another.
  */
 class AstTypeCast : public AstArgument {
-<<<<<<< HEAD
-public:
-    AstTypeCast(std::unique_ptr<AstArgument> value, AstTypeIdentifier type)
-=======
-    /** The value to be casted */
-    std::unique_ptr<AstArgument> value;
-
-    /** The target type name */
-    AstTypeIdentifier type;
-
 public:
     AstTypeCast(std::unique_ptr<AstArgument> value, const AstTypeIdentifier& type)
->>>>>>> 62e2b23d
             : value(std::move(value)), type(type) {}
 
     void print(std::ostream& os) const override {
