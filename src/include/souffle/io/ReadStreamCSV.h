--- conflicted
+++ resolved
@@ -302,15 +302,9 @@
 
 class ReadCinCSVFactory : public ReadStreamFactory {
 public:
-<<<<<<< HEAD
     Own<ReadStream> getReader(const std::map<std::string, std::string>& rwOperation, SymbolTable& symbolTable,
             RecordTable& recordTable) override {
-        return std::make_unique<ReadStreamCSV>(std::cin, rwOperation, symbolTable, recordTable);
-=======
-    std::unique_ptr<ReadStream> getReader(const std::map<std::string, std::string>& rwOperation,
-            SymbolTable& symbolTable, RecordTable& recordTable) override {
         return mk<ReadStreamCSV>(std::cin, rwOperation, symbolTable, recordTable);
->>>>>>> b0bdb5b3
     }
 
     const std::string& getName() const override {
@@ -322,15 +316,9 @@
 
 class ReadFileCSVFactory : public ReadStreamFactory {
 public:
-<<<<<<< HEAD
     Own<ReadStream> getReader(const std::map<std::string, std::string>& rwOperation, SymbolTable& symbolTable,
             RecordTable& recordTable) override {
-        return std::make_unique<ReadFileCSV>(rwOperation, symbolTable, recordTable);
-=======
-    std::unique_ptr<ReadStream> getReader(const std::map<std::string, std::string>& rwOperation,
-            SymbolTable& symbolTable, RecordTable& recordTable) override {
         return mk<ReadFileCSV>(rwOperation, symbolTable, recordTable);
->>>>>>> b0bdb5b3
     }
 
     const std::string& getName() const override {
